use std::sync::Arc;
use std::future::Future;
use crate::db_manager::DatabaseManager;

<<<<<<< HEAD
use rmcp::{
    Error as McpError, RoleServer, ServerHandler, 
    handler::server::{router::tool::ToolRouter, tool::Parameters},
    model::*, schemars,
    service::RequestContext, tool, tool_handler, tool_router,
};
=======
use rmcp::{Error as McpError, ServerHandler, model::*, schemars, service::RequestContext, RoleServer};
>>>>>>> 8c501e1c

#[derive(Clone)]
pub struct RbdcDatabaseHandler {
    db_manager: Arc<DatabaseManager>,
    tool_router: ToolRouter<RbdcDatabaseHandler>,
}

impl RbdcDatabaseHandler{
    pub fn new(db_manager: Arc<DatabaseManager>) -> Self {
        Self {
            db_manager,
        }
    }
    
    fn convert_params(&self, params: &[Value]) -> Vec<rbs::Value> {
        params.iter()
            .map(|v| serde_json::from_value(v.clone()).unwrap_or_default())
            .collect()
    }
}

#[derive(Debug, serde::Deserialize, schemars::JsonSchema)]
pub struct SqlQueryParams {
    /// SQL query statement to execute
    sql: String,
    /// SQL parameter array, optional
    #[serde(default)]
    params: Vec<serde_json::Value>,
}

#[derive(Debug, serde::Deserialize, schemars::JsonSchema)]
pub struct SqlExecParams {
    /// SQL modification statement to execute
    sql: String,
    /// SQL parameter array, optional
    #[serde(default)]
    params: Vec<serde_json::Value>,
}

<<<<<<< HEAD
// Use tool_router macro to generate the tool router
#[tool_router]
impl RbdcDatabaseHandler {
    pub fn new(db_manager: Arc<DatabaseManager>) -> Self {
        Self { 
            db_manager,
            tool_router: Self::tool_router(),
        }
    }

    fn convert_params(&self, params: &[serde_json::Value]) -> Vec<rbs::Value> {
        params.iter()
            .map(|v| serde_json::from_value(v.clone()).unwrap_or_default())
            .collect()
    }

    #[tool(description = "Execute SQL query and return results")]
    async fn sql_query(&self, Parameters(SqlQueryParams { sql, params }): Parameters<SqlQueryParams>) -> Result<CallToolResult, McpError> {
=======
impl RbdcDatabaseHandler {
    async fn sql_query(&self, SqlQueryParams { sql, params }: SqlQueryParams) -> Result<CallToolResult, McpError> {
>>>>>>> 8c501e1c
        // Convert parameter types from serde_json::Value to rbs::Value
        let rbs_params = self.convert_params(&params);

        match self.db_manager.execute_query(&sql, rbs_params).await {
            Ok(results) => {
                let json_str = serde_json::to_string_pretty(&results)
                    .map_err(|e| McpError::internal_error(format!("Result serialization failed: {}", e), None))?;
                Ok(CallToolResult::success(vec![Content::text(json_str)]))
            }
            Err(e) => Err(McpError::internal_error(format!("SQL query failed: {}", e), None))
        }
    }

<<<<<<< HEAD
    #[tool(description = "Execute SQL modification statements (INSERT/UPDATE/DELETE)")]
    async fn sql_exec(&self, Parameters(SqlExecParams { sql, params }): Parameters<SqlExecParams>) -> Result<CallToolResult, McpError> {
=======
    async fn sql_exec(&self,  SqlExecParams { sql, params }: SqlExecParams) -> Result<CallToolResult, McpError> {
>>>>>>> 8c501e1c
        // Convert parameter types from serde_json::Value to rbs::Value
        let rbs_params = self.convert_params(&params);

        match self.db_manager.execute_modification(&sql, rbs_params).await {
            Ok(result) => {
                let result_str = serde_json::to_string_pretty(&result)
                    .map_err(|e| McpError::internal_error(format!("Result serialization failed: {}", e), None))?;
                Ok(CallToolResult::success(vec![Content::text(result_str)]))
            }
            Err(e) => Err(McpError::internal_error(format!("SQL execution failed: {}", e), None))
        }
    }

    async fn db_status(&self) -> Result<CallToolResult, McpError> {
        let status = self.db_manager.get_pool_state().await;
        let json_str = serde_json::to_string_pretty(&status)
            .map_err(|e| McpError::internal_error(format!("Status serialization failed: {}", e), None))?;
        Ok(CallToolResult::success(vec![Content::text(json_str)]))
    }
}

<<<<<<< HEAD
#[tool_handler]
=======
>>>>>>> 8c501e1c
impl ServerHandler for RbdcDatabaseHandler {
    fn get_info(&self) -> ServerInfo {
        ServerInfo {
            protocol_version: ProtocolVersion::V_2024_11_05,
            capabilities: ServerCapabilities::builder()
                .enable_tools()
                .build(),
            server_info: Implementation {
                name: "RBDC MCP Server".to_string(),
                version: env!("CARGO_PKG_VERSION").to_string(),
            },
            instructions: Some("RBDC database MCP server providing SQL query, execution and status check tools. Supports sql_query (query), sql_exec (modification) and db_status (status check) tools.".to_string()),
        }
    }

    async fn call_tool(&self, request: CallToolRequestParam, _context: RequestContext<RoleServer>) -> Result<CallToolResult, McpError> {
        match request.name.as_ref() {
            "sql_query" => {
                let params: SqlQueryParams = serde_json::from_value(serde_json::Value::Object(request.arguments.unwrap_or_default()))
                    .map_err(|e| McpError::invalid_params(format!("Invalid parameters: {}", e), None))?;
                self.sql_query(params).await
            }
            "sql_exec" => {
                let params: SqlExecParams = serde_json::from_value(serde_json::Value::Object(request.arguments.unwrap_or_default()))
                    .map_err(|e| McpError::invalid_params(format!("Invalid parameters: {}", e), None))?;
                self.sql_exec(params).await
            }
            "db_status" => {
                self.db_status().await
            }
            _ => Err(McpError::method_not_found::<CallToolRequestMethod>())
        }
    }

    async fn list_tools(&self, _request: Option<PaginatedRequestParam>, _context: RequestContext<RoleServer>) -> Result<ListToolsResult, McpError> {
        Ok(ListToolsResult {
            tools: vec![
                Tool {
                    name: "sql_query".into(),
                    description: Some("Execute SQL query and return results".into()),
                    input_schema: {
                        let schema = serde_json::to_value(schemars::schema_for!(SqlQueryParams))
                            .map_err(|e| McpError::internal_error(format!("Schema generation failed: {}", e), None))?;
                        if let serde_json::Value::Object(map) = schema {
                            std::sync::Arc::new(map)
                        } else {
                            return Err(McpError::internal_error("Invalid schema format".to_string(), None));
                        }
                    },
                    annotations: None,
                },
                Tool {
                    name: "sql_exec".into(),
                    description: Some("Execute SQL modification statements (INSERT/UPDATE/DELETE)".into()),
                    input_schema: {
                        let schema = serde_json::to_value(schemars::schema_for!(SqlExecParams))
                            .map_err(|e| McpError::internal_error(format!("Schema generation failed: {}", e), None))?;
                        if let serde_json::Value::Object(map) = schema {
                            std::sync::Arc::new(map)
                        } else {
                            return Err(McpError::internal_error("Invalid schema format".to_string(), None));
                        }
                    },
                    annotations: None,
                },
                Tool {
                    name: "db_status".into(),
                    description: Some("Get database connection pool status information".into()),
                    input_schema: {
                        let mut map = serde_json::Map::new();
                        map.insert("type".to_string(), serde_json::Value::String("object".to_string()));
                        map.insert("properties".to_string(), serde_json::Value::Object(serde_json::Map::new()));
                        std::sync::Arc::new(map)
                    },
                    annotations: None,
                },
            ],
            next_cursor: None,
        })
    }
}<|MERGE_RESOLUTION|>--- conflicted
+++ resolved
@@ -2,16 +2,8 @@
 use std::future::Future;
 use crate::db_manager::DatabaseManager;
 
-<<<<<<< HEAD
-use rmcp::{
-    Error as McpError, RoleServer, ServerHandler, 
-    handler::server::{router::tool::ToolRouter, tool::Parameters},
-    model::*, schemars,
-    service::RequestContext, tool, tool_handler, tool_router,
-};
-=======
 use rmcp::{Error as McpError, ServerHandler, model::*, schemars, service::RequestContext, RoleServer};
->>>>>>> 8c501e1c
+
 
 #[derive(Clone)]
 pub struct RbdcDatabaseHandler {
@@ -51,7 +43,6 @@
     params: Vec<serde_json::Value>,
 }
 
-<<<<<<< HEAD
 // Use tool_router macro to generate the tool router
 #[tool_router]
 impl RbdcDatabaseHandler {
@@ -70,10 +61,6 @@
 
     #[tool(description = "Execute SQL query and return results")]
     async fn sql_query(&self, Parameters(SqlQueryParams { sql, params }): Parameters<SqlQueryParams>) -> Result<CallToolResult, McpError> {
-=======
-impl RbdcDatabaseHandler {
-    async fn sql_query(&self, SqlQueryParams { sql, params }: SqlQueryParams) -> Result<CallToolResult, McpError> {
->>>>>>> 8c501e1c
         // Convert parameter types from serde_json::Value to rbs::Value
         let rbs_params = self.convert_params(&params);
 
@@ -87,12 +74,8 @@
         }
     }
 
-<<<<<<< HEAD
     #[tool(description = "Execute SQL modification statements (INSERT/UPDATE/DELETE)")]
     async fn sql_exec(&self, Parameters(SqlExecParams { sql, params }): Parameters<SqlExecParams>) -> Result<CallToolResult, McpError> {
-=======
-    async fn sql_exec(&self,  SqlExecParams { sql, params }: SqlExecParams) -> Result<CallToolResult, McpError> {
->>>>>>> 8c501e1c
         // Convert parameter types from serde_json::Value to rbs::Value
         let rbs_params = self.convert_params(&params);
 
@@ -114,10 +97,7 @@
     }
 }
 
-<<<<<<< HEAD
 #[tool_handler]
-=======
->>>>>>> 8c501e1c
 impl ServerHandler for RbdcDatabaseHandler {
     fn get_info(&self) -> ServerInfo {
         ServerInfo {
